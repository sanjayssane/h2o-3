--- conflicted
+++ resolved
@@ -1,12 +1,5 @@
 # -*- coding: utf-8 -*-
 # import numpy    no numpy cuz windoz
-<<<<<<< HEAD
-import collections, csv, itertools, os, re, tempfile, uuid, urllib2, sys, urllib,imp,copy,weakref,inspect,ast
-import astfun
-from expr import h2o,ExprNode
-import gc
-from group_by import GroupBy
-=======
 from __future__ import print_function
 from __future__ import absolute_import
 
@@ -31,7 +24,6 @@
 from functools import reduce
 import warnings
 warnings.filterwarnings("ignore", category=DeprecationWarning, module="pandas", lineno=7)
->>>>>>> 4f96ee57
 
 
 # TODO: Automatically convert column names into Frame properties!
@@ -379,28 +371,6 @@
 
   def show(self, use_pandas=False):
     """
-<<<<<<< HEAD
-    self._eager()
-    nrows = min(self.nrow,rows)
-    ncols = min(self.ncol, cols)
-    colnames = self.names[:ncols]
-    if nrows == self.nrow and ncols == self.ncol: head = self
-    else:                                        head = self[0:nrows,0:ncols]
-    res = head.as_data_frame(as_pandas) if as_pandas else head.as_data_frame(as_pandas)[1:]
-    if show: self._do_show(as_pandas,res,colnames)
-    return res if as_pandas else head
-
-  def _do_show(self,as_pandas,fr,names):
-    print "H2OFrame with {} rows and {} columns: ".format(self.nrow, self.ncol)
-    if as_pandas:
-      import pandas
-      pandas.options.display.max_rows=20
-      if h2o.H2ODisplay._in_ipy():
-        from IPython.display import display
-        display(fr)
-      else:
-        print fr
-=======
     Used by the H2OFrame.__repr__ method to print or display a snippet of the data frame.
     If called from IPython, displays an html'ized result
     Else prints a tabulate'd result
@@ -427,7 +397,6 @@
     if H2ODisplay._in_ipy():
       import IPython.display
       IPython.display.display_html(self._ex._cache._tabulate("html",True),raw=True)
->>>>>>> 4f96ee57
     else:
       print(self._ex._cache._tabulate("simple",True))
 
@@ -920,17 +889,8 @@
       return pandas.read_csv(StringIO(self.get_frame_data()), low_memory=False)
     return [row for row in csv.reader(StringIO(self.get_frame_data()))]
 
-<<<<<<< HEAD
-  # Find a named H2OVec and return the zero-based index for it.  Error is name is missing
-  def _find_idx(self,name):
-    self._eager()
-    for i,v in enumerate(self._col_names):
-      if name == v: return i
-    raise ValueError("Name " + name + " not in Frame")
-=======
   def get_frame_data(self):
     """Get frame data as str in csv format
->>>>>>> 4f96ee57
 
     Returns
     -------
@@ -1820,12 +1780,7 @@
     else: return frame
 
   def sub(self, pattern, replacement, ignore_case=False):
-<<<<<<< HEAD
-    """
-    sub performs replacement of the first matches respectively.
-=======
     """Substitute the first occurrence of pattern in a string with replacement.
->>>>>>> 4f96ee57
 
     Parameters
     ----------
@@ -1842,13 +1797,6 @@
     -------
       H2OFrame
     """
-<<<<<<< HEAD
-    return H2OFrame(expr=ExprNode("replacefirst",pattern,replacement,self,ignore_case))
-
-  def gsub(self, pattern, replacement, ignore_case=False):
-    """
-    gsub performs replacement of all matches respectively.
-=======
     return H2OFrame._expr(expr=ExprNode("replacefirst", self, pattern, replacement, ignore_case))
 
   def gsub(self, pattern, replacement, ignore_case=False):
@@ -1861,7 +1809,6 @@
 
     replacement : str
       A replacement string.
->>>>>>> 4f96ee57
 
     ignore_case : bool
       If True then pattern will match against upper and lower case.
@@ -1870,11 +1817,7 @@
     -------
       H2OFrame
     """
-<<<<<<< HEAD
-    return H2OFrame(expr=ExprNode("replaceall", pattern, replacement, self, ignore_case))
-=======
     return H2OFrame._expr(expr=ExprNode("replaceall", self, pattern, replacement, ignore_case))
->>>>>>> 4f96ee57
 
   def interaction(self, factors, pairwise, max_factors, min_occurrence, destination_frame=None):
     """Categorical Interaction Feature Creation in H2O.
@@ -1910,14 +1853,7 @@
     -------
       H2OFrame
     """
-<<<<<<< HEAD
-    Translate characters from lower to upper case for a particular column
-    :return: H2OFrame
-    """
-    return H2OFrame(expr=ExprNode("toupper", self))
-=======
     return H2OFrame._expr(expr=ExprNode("toupper", self), cache=self._ex._cache)
->>>>>>> 4f96ee57
 
   def tolower(self):
     """Translate characters from upper to lower case for a particular column
@@ -1926,14 +1862,7 @@
     -------
       H2OFrame
     """
-<<<<<<< HEAD
-    Translate characters from upper to lower case for a particular column
-    :return: H2OFrame
-    """
-    return H2OFrame(expr=ExprNode("tolower", self))
-=======
     return H2OFrame._expr(expr=ExprNode("tolower", self), cache=self._ex._cache)
->>>>>>> 4f96ee57
 
   def rep_len(self, length_out):
     """Replicates the values in `data` in the H2O backend
@@ -2202,31 +2131,8 @@
     """
     return H2OFrame._expr(expr=ExprNode("which",self))
 
-<<<<<<< HEAD
-  def apply(self, fun=None, axis=2):
-    """
-    Apply a lambda expression to an H2OFrame.
-
-    :param fun: A lambda expression to be applied per row or per column.
-    :param axis: If axis==2, then apply the lambda to columns, if 1 apply to rows.
-    :return: An H2OFrame
-    """
-    if axis not in [1,2]:
-      raise ValueError("margin must be either 1 (rows) or 2 (cols).")
-    if fun is None:
-      raise ValueError("No function to apply.")
-    if isinstance(fun, type(lambda:0)) and fun.__name__ == (lambda:0).__name__:  # have lambda
-      syntax_tree = ast.parse(inspect.getsource(fun))
-      Lambda = syntax_tree.body[0].value.args[0]
-      res = astfun._ast_deparse(Lambda)
-      return H2OFrame(expr=ExprNode("apply",self,axis,*res))
-    else:
-      raise ValueError("unimpl: not a lambda")
-
-=======
   def ifelse(self,yes,no):
     """Equivalent to [y if t else n for t,y,n in zip(self,yes,no)]
->>>>>>> 4f96ee57
 
     Based on the booleans in the test vector, the output has the values of the
     yes and no vectors interleaved (or merged together).  All Frames must have
