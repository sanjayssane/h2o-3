--- conflicted
+++ resolved
@@ -21,11 +21,7 @@
       [5.6,2.5,3.9,1.1],
       [6.5,3.0,5.2,2.0]]
 
-<<<<<<< HEAD
-  start = h2o.H2OFrame.fromPython(s)
-=======
   start = h2o.H2OFrame(zip(*s))
->>>>>>> 7e9457a9
 
   from h2o.estimators.kmeans import H2OKMeansEstimator
   h2o_km = H2OKMeansEstimator(k=3, user_points=start, standardize=False)
