--- conflicted
+++ resolved
@@ -7,20 +7,11 @@
 
 
 def pubdev_1443():
-<<<<<<< HEAD
-    col = []
-    for i in range(10000): col=col+[0, 0, 1, 1, 2, 3, 0]
-    fr = h2o.H2OFrame.fromPython([[c] for c in col])
-    fr.set_names(['rank'])
-
-    mapping = h2o.H2OFrame.fromPython([[0,6], [1,7], [2,8], [3,9]])
-=======
     col = 10000* [0, 0, 1, 1, 2, 3, 0]
     fr = h2o.H2OFrame(python_obj=[col])
     fr.set_names(['rank'])
 
     mapping = h2o.H2OFrame(python_obj=[[0,1,2,3],[6,7,8,9]])
->>>>>>> 7e9457a9
     mapping.set_names(['rank', 'outcome'])
 
     merged = fr.merge(mapping,allLeft=True)
