package water.rapids;

import water.fvec.Frame;
import water.Iced;

import java.util.Arrays;

/** Generic execution values for the untyped stack */
abstract public class Val extends Iced {
  // Things on the execution stack
  final public static int NUM = 1;     // double
  final public static int NUMS= 2;     // array of doubles
  final public static int STR = 3;     // string
  final public static int STRS= 4;     // array of strings
  final public static int FRM = 5;     // Frame, not a Vec.  Can be a Frame of 1 Vec
  final public static int ROW = 6;     // Row of data; limited to a single array of doubles
  final public static int FUN = 7;     // Function

  abstract public int type();
  boolean isNum() { return false; }
  boolean isNums(){ return false; }
  boolean isStr() { return false; }
  boolean isStrs(){ return false; }
  boolean isFrame(){return false; }
  boolean isRow() { return false; }
  boolean isFun() { return false; }

<<<<<<< HEAD
  public double getNum() { throw new IllegalArgumentException("Expected a number but found a "+getClass()); }
  public String getStr() { throw new IllegalArgumentException("Expected a String but found a "+getClass()); }
  public Frame  getFrame(){throw new IllegalArgumentException("Expected a Frame but found a "+getClass()); }
  public double[]getRow(){ throw new IllegalArgumentException("Expected a Row but found a "+getClass()); }
  public String[]getNames(){ throw new IllegalArgumentException("Expected a Row but found a "+getClass()); }
  public AST    getFun() { throw new IllegalArgumentException("Expected a function but found a "+getClass()); }
=======
  public double   getNum() { throw new IllegalArgumentException("Expected a number but found a "+getClass()); }
  public double[] getNums(){ throw new IllegalArgumentException("Expected a number array but found a "+getClass()); }
  public String   getStr() { throw new IllegalArgumentException("Expected a String but found a "+getClass()); }
  public String[] getStrs(){ throw new IllegalArgumentException("Expected a String array but found a "+getClass()); }
  public Frame    getFrame(){throw new IllegalArgumentException("Expected a Frame but found a "+getClass()); }
  public double[] getRow() { throw new IllegalArgumentException("Expected a Row but found a "+getClass()); }
  public AST      getFun() { throw new IllegalArgumentException("Expected a function but found a "+getClass()); }
>>>>>>> 4f96ee57
}

class ValNum extends Val {
  final double _d;
  ValNum(double d) { _d = d; }
  @Override public String toString() { return ""+_d; }
  @Override public int type () { return NUM; }
  @Override boolean isNum() { return true; }
  @Override public double getNum() { return _d; }
}

class ValNums extends Val {
  final double[] _ds;
  ValNums(double[] ds) { _ds = ds; }
  @Override public String toString() { return Arrays.toString(_ds); }
  @Override public int type () { return NUMS; }
  @Override boolean isNums() { return true; }
  @Override public double[] getNums() { return _ds; }
}

class ValStr extends Val {
  final String _str;
  ValStr(String str) { _str = str; }
  @Override public String toString() { return '"'+_str+'"'; }
  @Override public int type () { return STR; }
  @Override boolean isStr() { return true; }
  @Override public String getStr() { return _str; }
}

class ValStrs extends Val {
  final String[] _strs;
  ValStrs(String[] strs) { _strs = strs; }
  @Override public String toString() { return Arrays.toString(_strs); }
  @Override public int type () { return STRS; }
  @Override boolean isStrs() { return true; }
  @Override public String[] getStrs() { return _strs; }
}

class ValFrame extends Val {
  final Frame _fr;
  ValFrame(Frame fr) { assert( fr!= null ); _fr = fr; }
  @Override public String toString() { return _fr.toString(); }
  @Override public int type () { return FRM; }
  @Override public double[] getRow() {
    if( _fr.numRows()!=1 )
      throw new IllegalArgumentException("Trying to get a single row from a multirow frame: " + _fr.numRows() + "!=1");
    double res[] = new double[_fr.numCols()];
    for(int i=0;i<_fr.numCols();++i)
      res[i] = _fr.vec(i).at(0);
    return res;
  }
  @Override boolean isFrame() { return true; }
  @Override public Frame getFrame() { return _fr; }
}

class ValRow extends Val {
  final double[] _ds;
  final String[] _names;
  ValRow(double[] ds, String[] names) { _ds = ds; _names=names; }
  @Override public String toString() { return java.util.Arrays.toString(_ds); }
  @Override public int type () { return ROW; }
  @Override boolean isRow() { return true; }
  @Override public double[] getRow() { return _ds; }
<<<<<<< HEAD
  @Override public String[] getNames() { return _names; }
=======
  public String[] getNames() { return _names; }
>>>>>>> 4f96ee57

  ValRow slice(int[] cols) {
    double[] ds = new double[cols.length];
    String[] ns = new String[cols.length];
    for(int i=0;i<cols.length;++i) {
      ds[i] = _ds[cols[i]];
      ns[i] = _names[cols[i]];
    }
    return new ValRow(ds,ns);
  }
}

class ValFun extends Val {
  final AST _ast;
  ValFun(AST ast) { _ast = ast; }
  @Override public String toString() { return _ast.toString(); }
  @Override public int type () { return FUN; }
  @Override boolean isFun() { return true; }
  @Override public AST getFun() { return _ast; }
  public String[] getArgs() { return ((ASTPrim)_ast).args(); }
}<|MERGE_RESOLUTION|>--- conflicted
+++ resolved
@@ -25,14 +25,6 @@
   boolean isRow() { return false; }
   boolean isFun() { return false; }
 
-<<<<<<< HEAD
-  public double getNum() { throw new IllegalArgumentException("Expected a number but found a "+getClass()); }
-  public String getStr() { throw new IllegalArgumentException("Expected a String but found a "+getClass()); }
-  public Frame  getFrame(){throw new IllegalArgumentException("Expected a Frame but found a "+getClass()); }
-  public double[]getRow(){ throw new IllegalArgumentException("Expected a Row but found a "+getClass()); }
-  public String[]getNames(){ throw new IllegalArgumentException("Expected a Row but found a "+getClass()); }
-  public AST    getFun() { throw new IllegalArgumentException("Expected a function but found a "+getClass()); }
-=======
   public double   getNum() { throw new IllegalArgumentException("Expected a number but found a "+getClass()); }
   public double[] getNums(){ throw new IllegalArgumentException("Expected a number array but found a "+getClass()); }
   public String   getStr() { throw new IllegalArgumentException("Expected a String but found a "+getClass()); }
@@ -40,7 +32,6 @@
   public Frame    getFrame(){throw new IllegalArgumentException("Expected a Frame but found a "+getClass()); }
   public double[] getRow() { throw new IllegalArgumentException("Expected a Row but found a "+getClass()); }
   public AST      getFun() { throw new IllegalArgumentException("Expected a function but found a "+getClass()); }
->>>>>>> 4f96ee57
 }
 
 class ValNum extends Val {
@@ -104,11 +95,7 @@
   @Override public int type () { return ROW; }
   @Override boolean isRow() { return true; }
   @Override public double[] getRow() { return _ds; }
-<<<<<<< HEAD
-  @Override public String[] getNames() { return _names; }
-=======
   public String[] getNames() { return _names; }
->>>>>>> 4f96ee57
 
   ValRow slice(int[] cols) {
     double[] ds = new double[cols.length];
