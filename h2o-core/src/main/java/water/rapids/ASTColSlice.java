package water.rapids;

import jsr166y.CountedCompleter;
import water.*;
import water.fvec.*;
import water.parser.BufferedString;

import java.util.*;
import java.util.concurrent.atomic.AtomicInteger;

/** Column slice; allows R-like syntax.
 *  Numbers past the largest column are an error.
 *  Negative numbers and number lists are allowed, and represent an *exclusion* list */
class ASTColSlice extends ASTPrim {
  @Override public String[] args() { return new String[]{"ary", "cols"}; }
  @Override int nargs() { return 1+2; } // (cols src [col_list])
<<<<<<< HEAD
  @Override
  public String str() { return "cols" ; }
=======
  @Override public String str() { return "cols" ; }
  @Override Val apply( Env env, Env.StackHelp stk, AST asts[] ) {
    Val v = stk.track(asts[1].exec(env));
    if( v instanceof ValRow ) {
      ValRow vv = (ValRow)v;
      return vv.slice(asts[2].columns(vv._names));
    }
    Frame src = v.getFrame();
    int[] cols = col_select(src.names(),asts[2]);
    Frame dst = new Frame();
    Vec[] vecs = src.vecs();
    for( int col : cols )  dst.add(src._names[col],vecs[col]);
    return new ValFrame(dst);
  }

  // Complex column selector; by list of names or list of numbers or single
  // name or number.  Numbers can be ranges or negative.
  static int[] col_select( String[] names, AST col_selector ) {
    int[] cols = col_selector.columns(names);
    if( cols.length==0 ) return cols; // Empty inclusion list?
    if( cols[0] >= 0 ) { // Positive (inclusion) list
      if( cols[cols.length-1] >= names.length )
        throw new IllegalArgumentException("Column must be an integer from 0 to "+(names.length-1));
      return cols;
    }

    // Negative (exclusion) list; convert to positive inclusion list
    int[] pos = new int[names.length];
    for( int col : cols ) // more or less a radix sort, filtering down to cols to ignore
      if( 0 <= -col-1 && -col-1 < names.length ) 
        pos[-col-1] = -1;
    int j=0;
    for( int i=0; i<names.length; i++ )  if( pos[i] == 0 ) pos[j++] = i;
    return Arrays.copyOfRange(pos,0,j);
  }

}

/** Column slice; allows python-like syntax.
 *  Numbers past last column are allowed and ignored in NumLists, but throw an
 *  error for single numbers.  Negative numbers have the number of columns
 *  added to them, before being checked for range.
 */
class ASTColPySlice extends ASTPrim {
  @Override public String[] args() { return new String[]{"ary", "cols"}; }
  @Override int nargs() { return 1+2; } // (cols_py src [col_list])
  @Override public String str() { return "cols_py" ; }
>>>>>>> 4f96ee57
  @Override Val apply( Env env, Env.StackHelp stk, AST asts[] ) {
    Val v = stk.track(asts[1].exec(env));
    if( v instanceof ValRow ) {
      ValRow vv = (ValRow)v;
      return vv.slice(asts[2].columns(vv._names));
    }
    Frame fr = v.getFrame();
    int[] cols = asts[2].columns(fr.names());

    Frame fr2 = new Frame();
    if( cols.length==0 )        // Empty inclusion list?
      return new ValFrame(fr2);
    if( cols[0] < 0 )           // Negative cols have number of cols added
      for( int i=0; i<cols.length; i++ )
        cols[i] += fr.numCols();
    if( asts[2] instanceof ASTNum && // Singletons must be in-range
        (cols[0] < 0 || cols[0] >= fr.numCols()) )
      throw new IllegalArgumentException("Column must be an integer from 0 to "+(fr.numCols()-1));
    for( int col : cols )       // For all included columns
      if( col >= 0 && col < fr.numCols() ) // Ignoring out-of-range ones
        fr2.add(fr.names()[col],fr.vecs()[col]);
    return new ValFrame(fr2);
  }
}

/** Row Slice */
class ASTRowSlice extends ASTPrim {
  @Override public String[] args() { return new String[]{"ary", "rows"}; }
  @Override int nargs() { return 1+2; } // (rows src [row_list])
  @Override public String str() { return "rows" ; }
  @Override Val apply( Env env, Env.StackHelp stk, AST asts[] ) {
    Frame fr = stk.track(asts[1].exec(env)).getFrame();
    Frame returningFrame;
    long nrows = fr.numRows();
    if( asts[2] instanceof ASTNumList ) {
      final ASTNumList nums = (ASTNumList)asts[2];

      if( !nums._isSort && !nums.isEmpty() && nums._bases[0] >= 0)
        throw new IllegalArgumentException("H2O does not currently reorder rows, please sort your row selection first");

      long[] rows = (nums._isList || nums.min()<0) ? nums.expand8Sort() : null;
      if( rows!=null ) {
        if (rows.length == 0) {      // Empty inclusion list?
        } else if (rows[0] >= 0) { // Positive (inclusion) list
          if (rows[rows.length - 1] > nrows)
            throw new IllegalArgumentException("Row must be an integer from 0 to " + (nrows - 1));
        } else {                  // Negative (exclusion) list
          if (rows[rows.length - 1] >= 0)
            throw new IllegalArgumentException("Cannot mix negative and postive row selection");
          // Invert the list to make a positive list, ignoring out-of-bounds values
          BitSet bs = new BitSet((int) nrows);
          for (int i = 0; i < rows.length; i++) {
            int idx = (int) (-rows[i] - 1); // The positive index
            if (idx >= 0 && idx < nrows)
              bs.set(idx);        // Set column to EXCLUDE
          }
          rows = new long[(int) nrows - bs.cardinality()];
          for (int i = bs.nextClearBit(0), j = 0; i < nrows; i = bs.nextClearBit(i + 1))
            rows[j++] = i;
        }
      }
      final long[] ls = rows;

      returningFrame = new MRTask(){
        @Override public void map(Chunk[] cs, NewChunk[] ncs) {
          if( nums.cnt()==0 ) return;
          if( ls != null && ls.length == 0 ) return;
          long start = cs[0].start();
          long end   = start + cs[0]._len;
          long min = ls==null?(long)nums.min():ls[0], max = ls==null?(long)nums.max()-1:ls[ls.length-1]; // exclusive max to inclusive max when stride == 1
          //     [ start, ...,  end ]     the chunk
          //1 []                          nums out left:  nums.max() < start
          //2                         []  nums out rite:  nums.min() > end
          //3 [ nums ]                    nums run left:  nums.min() < start && nums.max() <= end
          //4          [ nums ]           nums run in  :  start <= nums.min() && nums.max() <= end
          //5                   [ nums ]  nums run rite:  start <= nums.min() && end < nums.max()
          if( !(max<start || min>end) ) {   // not situation 1 or 2 above
            long startOffset = (min > start ? min : start);  // situation 4 and 5 => min > start;
            for( int i=(int)(startOffset-start); i<cs[0]._len; ++i) {
              if( (ls==null && nums.has(start+i)) || (ls!=null && Arrays.binarySearch(ls,start+i) >= 0 )) {
                for(int c=0;c<cs.length;++c) {
                  if(      cs[c] instanceof CStrChunk ) ncs[c].addStr(cs[c], i);
                  else if( cs[c] instanceof C16Chunk  ) ncs[c].addUUID(cs[c],i);
                  else if( cs[c].isNA(i)              ) ncs[c].addNA();
                  else                                  ncs[c].addNum(cs[c].atd(i));
                }
              }
            }
          }
        }
      }.doAll(fr.types(), fr).outputFrame(fr.names(),fr.domains());
    } else if( (asts[2] instanceof ASTNum) ) {
      long[] rows = new long[]{(long)(((ASTNum)asts[2])._v.getNum())};
      returningFrame = fr.deepSlice(rows,null);
    } else if( (asts[2] instanceof ASTExec) || (asts[2] instanceof ASTId) ) {
      Frame predVec = stk.track(asts[2].exec(env)).getFrame();
      if( predVec.numCols() != 1 ) throw new IllegalArgumentException("Conditional Row Slicing Expression evaluated to " + predVec.numCols() + " columns.  Must be a boolean Vec.");
      returningFrame = fr.deepSlice(predVec,null);
    } else
      throw new IllegalArgumentException("Row slicing requires a number-list as the last argument, but found a "+asts[2].getClass());
    return new ValFrame(returningFrame);
  }
}

class ASTFlatten extends ASTPrim {
  @Override public String[] args() { return new String[]{"ary"}; }
  @Override int nargs() { return 1+1; } // (flatten fr)
  @Override public String str() { return "flatten"; }
  @Override Val apply( Env env, Env.StackHelp stk, AST asts[] ) {
    Frame fr = stk.track(asts[1].exec(env)).getFrame();
<<<<<<< HEAD
    if( fr.numCols()==1 && fr.numRows()==1 ) {
      if( fr.anyVec().isNumeric() || fr.anyVec().isBad() ) return new ValNum(fr.anyVec().at(0));
      else if( fr.anyVec().isString() ) return new ValStr(fr.anyVec().atStr(new BufferedString(),0).toString());
      return new ValStr(fr.domains()[0][(int) fr.anyVec().at8(0)]);
    }
    return new ValFrame(fr); // did not flatten
=======
    if( fr.numCols()!=1 || fr.numRows()!=1 ) return new ValFrame(fr); // did not flatten
    Vec vec = fr.anyVec();
    if( vec.isNumeric() || vec.isBad() ) return new ValNum(vec.at(0));
    return new ValStr( vec.isString() ? vec.atStr(new BufferedString(),0).toString() : vec.factor(vec.at8(0)));
>>>>>>> 4f96ee57
  }
}

class ASTFilterNACols extends ASTPrim {
  @Override
  public String[] args() { return new String[]{"ary", "fraction"}; }
  @Override int nargs() { return 1+2; } // (filterNACols frame frac)
  @Override
  public String str() { return "filterNACols"; }
  @Override ValNums apply( Env env, Env.StackHelp stk, AST asts[] ) {
    Frame fr = stk.track(asts[1].exec(env)).getFrame();
    double frac = asts[2].exec(env).getNum();
    double nrow = fr.numRows()*frac;
    Vec vecs[] = fr.vecs();
    ArrayList<Double> idxs = new ArrayList<>();
    for( double i=0; i<fr.numCols(); i++ )
      if( vecs[(int)i].naCnt() < nrow )
        idxs.add(i);
    double[] include_cols = new double[idxs.size()];
    int i=0;
    for(double d: idxs)
      include_cols[i++] = d;
    return new ValNums(include_cols);
  }
}

/** cbind: bind columns together into a new frame */
class ASTCBind extends ASTPrim {
  @Override
  public String[] args() { return new String[]{"..."}; }
  @Override int nargs() { return -1; } // variable number of args
  @Override
  public String str() { return "cbind" ; }
  @Override Val apply( Env env, Env.StackHelp stk, AST asts[] ) {

    // Compute the variable args.  Find the common row count
    Val vals[] = new Val[asts.length];
    Vec vec = null;
    for( int i=1; i<asts.length; i++ ) {
      vals[i] = stk.track(asts[i].exec(env));
      if( vals[i].isFrame() ) {
        Vec anyvec = vals[i].getFrame().anyVec();
        if( anyvec == null ) continue; // Ignore the empty frame
        if( vec == null ) vec = anyvec;
        else if( vec.length() != anyvec.length() ) 
          throw new IllegalArgumentException("cbind frames must have all the same rows, found "+vec.length()+" and "+anyvec.length()+" rows.");
      }
    }
    boolean clean = false;
    if( vec == null ) { vec = Vec.makeZero(1); clean = true; } // Default to length 1

    // Populate the new Frame
    Frame fr = new Frame();
    for( int i=1; i<asts.length; i++ ) {
      switch( vals[i].type() ) {
      case Val.FRM:  
        fr.add(vals[i].getFrame().names(),fr.makeCompatible(vals[i].getFrame()));
        break;
      case Val.FUN:  throw H2O.unimpl();
      case Val.STR:  throw H2O.unimpl();
      case Val.NUM:  
        // Auto-expand scalars to fill every row
        double d = vals[i].getNum();
        fr.add(Double.toString(d),vec.makeCon(d));
        break;
      default: throw H2O.unimpl();
      }
    }
    if( clean ) vec.remove();

    return new ValFrame(fr);
  }
}

/** rbind: bind rows together into a new frame */
class ASTRBind extends ASTPrim {
  @Override
  public String[] args() { return new String[]{"..."}; }
  @Override int nargs() { return -1; } // variable number of args
  @Override
  public String str() { return "rbind" ; }
  @Override ValFrame apply( Env env, Env.StackHelp stk, AST asts[] ) {

    // Execute all args.  Find a canonical frame; all Frames must look like this one.
    // Each argument turns into either a Frame (whose rows are entirely
    // inlined) or a scalar (which is replicated across as a single row). 
    Frame fr = null; // Canonical Frame; all frames have the same column count, types and names
    int nchks=0;     // Total chunks
    Val vals[] = new Val[asts.length]; // Computed AST results
    for( int i=1; i<asts.length; i++ ) {
      vals[i] = stk.track(asts[i].exec(env));
      if( vals[i].isFrame() ) {
        fr = vals[i].getFrame();
        nchks += fr.anyVec().nChunks(); // Total chunks
      } else nchks++;  // One chunk per scalar
    }
    // No Frame, just a pile-o-scalars?
    Vec zz = null;              // The zero-length vec for the zero-frame frame
    if( fr==null ) {            // Zero-length, 1-column, default name
      fr = new Frame(new String[]{Frame.defaultColName(0)}, new Vec[]{zz=Vec.makeZero(0)});
      if( asts.length == 1 ) return new ValFrame(fr);
    }

    // Verify all Frames are the same columns, names, and types.  Domains can vary, and will be the union
    final Frame frs[] = new Frame[asts.length]; // Input frame
    final byte[] types = fr.types();  // Column types
    final long[] espc = new long[nchks+1]; // Compute a new layout!
    int coffset = 0;

    Frame[] tmp_frs = new Frame[asts.length];
    for( int i=1; i<asts.length; i++ ) {
      Val val = vals[i];        // Save values computed for pass 2
      Frame fr0 = val.isFrame() ? val.getFrame() 
        // Scalar: auto-expand into a 1-row frame
        : (tmp_frs[i] = new Frame(fr._names,Vec.makeCons(val.getNum(),1L,fr.numCols())));

      // Check that all frames are compatible
      if( fr.numCols() != fr0.numCols() ) 
        throw new IllegalArgumentException("rbind frames must have all the same columns, found "+fr.numCols()+" and "+fr0.numCols()+" columns.");
      if( !Arrays.deepEquals(fr._names,fr0._names) )
        throw new IllegalArgumentException("rbind frames must have all the same column names, found "+Arrays.toString(fr._names)+" and "+Arrays.toString(fr0._names));
      if( !Arrays.equals(types,fr0.types()) )
        throw new IllegalArgumentException("rbind frames must have all the same column types, found "+Arrays.toString(types)+" and "+Arrays.toString(fr0.types()));

      frs[i] = fr0;     // Save frame

      // Roll up the ESPC row counts
      long roffset = espc[coffset];
      long[] espc2 = fr0.anyVec().espc();
      for( int j=1; j < espc2.length; j++ ) // Roll up the row counts
        espc[coffset + j] = (roffset+espc2[j]);
      coffset += espc2.length-1; // Chunk offset
    }
    if( zz != null ) zz.remove();

    // build up the new domains for each vec
    HashMap<String, Integer>[] dmap = new HashMap[types.length];
    String[][] domains = new String[types.length][];
    int[][][] cmaps = new int[types.length][][];
    for(int k=0;k<types.length;++k) {
      dmap[k] = new HashMap<>();
      int c = 0;
      byte t = types[k];
      if( t == Vec.T_CAT ) {
        int[][] maps = new int[frs.length][];
        for(int i=1; i < frs.length; i++) {
          maps[i] = new int[frs[i].vec(k).domain().length];
          for(int j=0; j < maps[i].length; j++ ) {
            String s = frs[i].vec(k).domain()[j];
            if( !dmap[k].containsKey(s)) dmap[k].put(s, maps[i][j]=c++);
            else                         maps[i][j] = dmap[k].get(s);
          }
        }
        cmaps[k] = maps;
      } else {
        cmaps[k] = new int[frs.length][];
      }
      domains[k] = c==0?null:new String[c];
      for( Map.Entry<String, Integer> e : dmap[k].entrySet())
        domains[k][e.getValue()] = e.getKey();
    }

    // Now make Keys for the new Vecs
    Key<Vec>[] keys = fr.anyVec().group().addVecs(fr.numCols());
    Vec[] vecs = new Vec[fr.numCols()];
    int rowLayout = Vec.ESPC.rowLayout(keys[0],espc);
    for( int i=0; i<vecs.length; i++ )
      vecs[i] = new Vec( keys[i], rowLayout, domains[i], types[i]);


    // Do the row-binds column-by-column.
    // Switch to F/J thread for continuations
    ParallelRbinds t;
    H2O.submitTask(t =new ParallelRbinds(frs,espc,vecs,cmaps)).join();
<<<<<<< HEAD
=======
    for( Frame tfr : tmp_frs ) if( tfr != null ) tfr.delete();
>>>>>>> 4f96ee57
    return new ValFrame(new Frame(fr.names(), t._vecs));
  }


  // Helper class to allow parallel column binds, up to MAXP in parallel at any
  // point in time.  TODO: Not sure why this is here, should just spam F/J with
  // all columns, even up to 100,000's should be fine.
  private static class ParallelRbinds extends H2O.H2OCountedCompleter{
    private final AtomicInteger _ctr; // Concurrency control
    private static int MAXP = 100;    // Max number of concurrent columns
    private Frame[] _frs;             // All frame args
    private int[][][] _cmaps;         // Individual cmaps per each set of vecs to rbind
    private long[] _espc;             // Rolled-up final ESPC

    private Vec[] _vecs;        // Output
    ParallelRbinds( Frame[] frs, long[] espc, Vec[] vecs, int[][][] cmaps) { _frs = frs; _espc = espc; _vecs = vecs; _cmaps=cmaps;_ctr = new AtomicInteger(MAXP-1); }

    @Override
    public void compute2() {
      final int ncols = _frs[1].numCols();
      addToPendingCount(ncols-1);
      for (int i=0; i < Math.min(MAXP, ncols); ++i) forkVecTask(i);
    }

    // An RBindTask for each column
    private void forkVecTask(final int colnum) {
      Vec[] vecs = new Vec[_frs.length]; // Source Vecs
      for( int i = 1; i < _frs.length; i++ )
        vecs[i] = _frs[i].vec(colnum);
      new RbindTask(new Callback(), vecs, _vecs[colnum], _espc, _cmaps[colnum]).fork();
    }

    private class Callback extends H2O.H2OCallback {
      public Callback(){super(ParallelRbinds.this);}
      @Override public void callback(H2O.H2OCountedCompleter h2OCountedCompleter) {
        int i = _ctr.incrementAndGet();
        if(i < _vecs.length)
          forkVecTask(i);
      }
    }
  }

  // RBind a single column across all vals
  private static class RbindTask extends H2O.H2OCountedCompleter<RbindTask> {
    final Vec[] _vecs;          // Input vecs to be row-bound
    final Vec _v;               // Result vec
    final long[] _espc;         // Result layout
    int[][] _cmaps;             // categorical mapping array

    RbindTask(H2O.H2OCountedCompleter cc, Vec[] vecs, Vec v, long[] espc, int[][] cmaps) { super(cc); _vecs = vecs; _v = v; _espc = espc; _cmaps=cmaps; }
<<<<<<< HEAD
    @Override protected void compute2() {
      addToPendingCount(_vecs.length-1-1);
      int offset=0;
      for( int i=1; i<_vecs.length; i++ ) {
        new RbindMRTask(this, _cmaps[i], _v, offset).asyncExec(_vecs[i]);
=======
    @Override
    public void compute2() {
      addToPendingCount(_vecs.length-1-1);
      int offset=0;
      for( int i=1; i<_vecs.length; i++ ) {
        new RbindMRTask(this, _cmaps[i], _v, offset).dfork(_vecs[i]);
>>>>>>> 4f96ee57
        offset += _vecs[i].nChunks();
      }
    }
    @Override public void onCompletion(CountedCompleter cc) {
      DKV.put(_v);
    }
  }

  private static class RbindMRTask extends MRTask<RbindMRTask> {
    private final int[] _cmap;
    private final int _chunkOffset;
    private final Vec _v;
    RbindMRTask(H2O.H2OCountedCompleter hc, int[] cmap, Vec v, int offset) { super(hc); _cmap = cmap; _v = v; _chunkOffset = offset;}

    @Override public void map(Chunk cs) {
      int idx = _chunkOffset+cs.cidx();
      Key ckey = Vec.chunkKey(_v._key, idx);
      if (_cmap != null) {
        assert !cs.hasFloat(): "Input chunk ("+cs.getClass()+") has float, but is expected to be categorical";
        NewChunk nc = new NewChunk(_v, idx);
        // loop over rows and update ints for new domain mapping according to vecs[c].domain()
        for (int r=0;r < cs._len;++r) {
          if (cs.isNA(r)) nc.addNA();
          else nc.addNum(_cmap[(int)cs.at8(r)], 0);
        }
        nc.close(_fs);
      } else {
        DKV.put(ckey, cs.deepCopy(), _fs, true);
      }
    }
  }

}<|MERGE_RESOLUTION|>--- conflicted
+++ resolved
@@ -14,10 +14,6 @@
 class ASTColSlice extends ASTPrim {
   @Override public String[] args() { return new String[]{"ary", "cols"}; }
   @Override int nargs() { return 1+2; } // (cols src [col_list])
-<<<<<<< HEAD
-  @Override
-  public String str() { return "cols" ; }
-=======
   @Override public String str() { return "cols" ; }
   @Override Val apply( Env env, Env.StackHelp stk, AST asts[] ) {
     Val v = stk.track(asts[1].exec(env));
@@ -65,7 +61,6 @@
   @Override public String[] args() { return new String[]{"ary", "cols"}; }
   @Override int nargs() { return 1+2; } // (cols_py src [col_list])
   @Override public String str() { return "cols_py" ; }
->>>>>>> 4f96ee57
   @Override Val apply( Env env, Env.StackHelp stk, AST asts[] ) {
     Val v = stk.track(asts[1].exec(env));
     if( v instanceof ValRow ) {
@@ -176,19 +171,10 @@
   @Override public String str() { return "flatten"; }
   @Override Val apply( Env env, Env.StackHelp stk, AST asts[] ) {
     Frame fr = stk.track(asts[1].exec(env)).getFrame();
-<<<<<<< HEAD
-    if( fr.numCols()==1 && fr.numRows()==1 ) {
-      if( fr.anyVec().isNumeric() || fr.anyVec().isBad() ) return new ValNum(fr.anyVec().at(0));
-      else if( fr.anyVec().isString() ) return new ValStr(fr.anyVec().atStr(new BufferedString(),0).toString());
-      return new ValStr(fr.domains()[0][(int) fr.anyVec().at8(0)]);
-    }
-    return new ValFrame(fr); // did not flatten
-=======
     if( fr.numCols()!=1 || fr.numRows()!=1 ) return new ValFrame(fr); // did not flatten
     Vec vec = fr.anyVec();
     if( vec.isNumeric() || vec.isBad() ) return new ValNum(vec.at(0));
     return new ValStr( vec.isString() ? vec.atStr(new BufferedString(),0).toString() : vec.factor(vec.at8(0)));
->>>>>>> 4f96ee57
   }
 }
 
@@ -363,10 +349,7 @@
     // Switch to F/J thread for continuations
     ParallelRbinds t;
     H2O.submitTask(t =new ParallelRbinds(frs,espc,vecs,cmaps)).join();
-<<<<<<< HEAD
-=======
     for( Frame tfr : tmp_frs ) if( tfr != null ) tfr.delete();
->>>>>>> 4f96ee57
     return new ValFrame(new Frame(fr.names(), t._vecs));
   }
 
@@ -417,20 +400,12 @@
     int[][] _cmaps;             // categorical mapping array
 
     RbindTask(H2O.H2OCountedCompleter cc, Vec[] vecs, Vec v, long[] espc, int[][] cmaps) { super(cc); _vecs = vecs; _v = v; _espc = espc; _cmaps=cmaps; }
-<<<<<<< HEAD
-    @Override protected void compute2() {
-      addToPendingCount(_vecs.length-1-1);
-      int offset=0;
-      for( int i=1; i<_vecs.length; i++ ) {
-        new RbindMRTask(this, _cmaps[i], _v, offset).asyncExec(_vecs[i]);
-=======
     @Override
     public void compute2() {
       addToPendingCount(_vecs.length-1-1);
       int offset=0;
       for( int i=1; i<_vecs.length; i++ ) {
         new RbindMRTask(this, _cmaps[i], _v, offset).dfork(_vecs[i]);
->>>>>>> 4f96ee57
         offset += _vecs[i].nChunks();
       }
     }
