package hex.tree.gbm;

import hex.tree.CompressedTree;
import org.junit.Assert;
import org.junit.BeforeClass;
import org.junit.Ignore;
import org.junit.Test;
import water.DKV;
import water.Key;
import water.TestUtil;
import water.exceptions.H2OIllegalArgumentException;
import water.fvec.Frame;
import water.fvec.Vec;
import water.util.VecUtils;

import static water.ModelSerializationTest.assertTreeEquals;
import static water.ModelSerializationTest.getTrees;

public class GBMCheckpointTest extends TestUtil {

  @BeforeClass public static void stall() { stall_till_cloudsize(1); }

  @Test
  public void testCheckpointReconstruction4Multinomial() {
    testCheckPointReconstruction("smalldata/iris/iris.csv", 4, true, 5, 3);
  }

  @Test
  public void testCheckpointReconstruction4Binomial() {
    testCheckPointReconstruction("smalldata/logreg/prostate.csv", 1, true, 5, 3);
  }

  /** Test throwing the right exception if non-modifiable parameter is specified.
   */
  @Test(expected = H2OIllegalArgumentException.class)
  @Ignore
  public void testCheckpointWrongParams() {
    testCheckPointReconstruction("smalldata/iris/iris.csv", 4, true, 5, 3, 0.2f, 0.67f);
  }

  @Test
  public void testCheckpointReconstruction4Regression() {
    testCheckPointReconstruction("smalldata/logreg/prostate.csv", 8, false, 5, 3);
  }

  private void testCheckPointReconstruction(String dataset,
                                            int responseIdx,
                                            boolean classification,
                                            int ntreesInPriorModel, int ntreesInNewModel) {
    testCheckPointReconstruction(dataset, responseIdx, classification, ntreesInPriorModel, ntreesInNewModel, 0.632f, 0.632f);
  }

  private void testCheckPointReconstruction(String dataset,
                                            int responseIdx,
                                            boolean classification,
                                            int ntreesInPriorModel, int ntreesInNewModel,
                                            float sampleRateInPriorModel, float sampleRateInNewModel) {
    Frame f = parse_test_file(dataset);
    // If classification turn response into categorical
    if (classification) {
      Vec respVec = f.vec(responseIdx);
<<<<<<< HEAD
      f.replace(responseIdx, respVec.toCategorical()).remove();
=======
      f.replace(responseIdx, VecUtils.toCategoricalVec(respVec)).remove();
>>>>>>> 4f96ee57
      DKV.put(f._key, f);
    }
    GBMModel model = null;
    GBMModel modelFromCheckpoint = null;
    GBMModel modelFinal = null;
    try {
      GBMModel.GBMParameters gbmParams = new GBMModel.GBMParameters();
      gbmParams._train = f._key;
      gbmParams._response_column = f.name(responseIdx);
      gbmParams._ntrees = ntreesInPriorModel;
      gbmParams._seed = 42;
      gbmParams._max_depth = 10;
      gbmParams._score_each_iteration = true;
      model = new GBM(gbmParams, Key.<GBMModel>make("Initial model") ).trainModel().get();

      GBMModel.GBMParameters gbmFromCheckpointParams = new GBMModel.GBMParameters();
      gbmFromCheckpointParams._train = f._key;
      gbmFromCheckpointParams._response_column = f.name(responseIdx);
      gbmFromCheckpointParams._ntrees = ntreesInPriorModel + ntreesInNewModel;
      gbmFromCheckpointParams._seed = 42;
      gbmFromCheckpointParams._checkpoint = model._key;
      gbmFromCheckpointParams._score_each_iteration = true;
      gbmFromCheckpointParams._max_depth = 10;
      modelFromCheckpoint = new GBM(gbmFromCheckpointParams,Key.<GBMModel>make("Model from checkpoint")).trainModel().get();

      // Compute a separated model containing the same numnber of trees as a model built from checkpoint
      GBMModel.GBMParameters gbmFinalParams = new GBMModel.GBMParameters();
      gbmFinalParams._train = f._key;
      gbmFinalParams._response_column = f.name(responseIdx);
      gbmFinalParams._ntrees = ntreesInPriorModel + ntreesInNewModel;
      gbmFinalParams._seed = 42;
      gbmFinalParams._score_each_iteration = true;
      gbmFinalParams._max_depth = 10;
      modelFinal = new GBM(gbmFinalParams,Key.<GBMModel>make("Validation model")).trainModel().get();

      CompressedTree[][] treesFromCheckpoint = getTrees(modelFromCheckpoint);
      CompressedTree[][] treesFromFinalModel = getTrees(modelFinal);
      assertTreeEquals("The model created from checkpoint and corresponding model created from scratch should have the same trees!",
              treesFromCheckpoint, treesFromFinalModel, true);

      // Make sure we are not re-using trees
      for (int tree = 0; tree < treesFromCheckpoint.length; tree++) {
        for (int clazz = 0; clazz < treesFromCheckpoint[tree].length; clazz++) {
          if (treesFromCheckpoint[tree][clazz] !=null) { // We already verify equality of models
            CompressedTree a = treesFromCheckpoint[tree][clazz];
            CompressedTree b = treesFromFinalModel[tree][clazz];
            Assert.assertNotEquals(a._key, b._key);
          }
        }
      }
    } finally {
      if (f!=null) f.delete();
      if (model!=null) model.delete();
      if (modelFromCheckpoint!=null) modelFromCheckpoint.delete();
      if (modelFinal!=null) modelFinal.delete();
    }
  }

  @Ignore("PUBDEV-1829")
  public void testCheckpointReconstruction4BinomialPUBDEV1829() {
    Frame tr = parse_test_file("smalldata/jira/gbm_checkpoint_train.csv");
    Frame val = parse_test_file("smalldata/jira/gbm_checkpoint_valid.csv");

    Vec old = null;

    tr.remove("name").remove();
    tr.remove("economy").remove();
    val.remove("name").remove();
    val.remove("economy").remove();

    old = tr.remove("economy_20mpg");
    tr.add("economy_20mpg", old);
    DKV.put(tr);

    old = val.remove("economy_20mpg");
    val.add("economy_20mpg", old);
    DKV.put(val);

    GBMModel model = null;
    GBMModel modelFromCheckpoint = null;
    GBMModel modelFinal = null;

    try {
      GBMModel.GBMParameters gbmParams = new GBMModel.GBMParameters();
      gbmParams._train = tr._key;
      gbmParams._valid = val._key;
      gbmParams._response_column = "economy_20mpg";
      gbmParams._ntrees = 5;
      gbmParams._max_depth = 5;
      gbmParams._min_rows = 10;
      gbmParams._score_each_iteration = true;
      gbmParams._seed = 42;
      model = new GBM(gbmParams,Key.<GBMModel>make("Initial model")).trainModel().get();

      GBMModel.GBMParameters gbmFromCheckpointParams = new GBMModel.GBMParameters();
      gbmFromCheckpointParams._train = tr._key;
      gbmFromCheckpointParams._valid = val._key;
      gbmFromCheckpointParams._response_column = "economy_20mpg";
      gbmFromCheckpointParams._ntrees = 10;
      gbmFromCheckpointParams._checkpoint = model._key;
      gbmFromCheckpointParams._score_each_iteration = true;
      gbmFromCheckpointParams._max_depth = 5;
      gbmFromCheckpointParams._min_rows = 10;
      gbmFromCheckpointParams._seed = 42;
      modelFromCheckpoint = new GBM(gbmFromCheckpointParams,Key.<GBMModel>make("Model from checkpoint")).trainModel().get();

      // Compute a separated model containing the same number of trees as a model built from checkpoint
      GBMModel.GBMParameters gbmFinalParams = new GBMModel.GBMParameters();
      gbmFinalParams._train = tr._key;
      gbmFinalParams._valid = val._key;
      gbmFinalParams._response_column = "economy_20mpg";
      gbmFinalParams._ntrees = 10;
      gbmFinalParams._score_each_iteration = true;
      gbmFinalParams._max_depth = 5;
      gbmFinalParams._min_rows = 10;
      gbmFinalParams._seed = 42;
      modelFinal = new GBM(gbmFinalParams,Key.<GBMModel>make("Validation model")).trainModel().get();

      CompressedTree[][] treesFromCheckpoint = getTrees(modelFromCheckpoint);
      CompressedTree[][] treesFromFinalModel = getTrees(modelFinal);
      assertTreeEquals("The model created from checkpoint and corresponding model created from scratch should have the same trees!",
              treesFromCheckpoint, treesFromFinalModel, true);
    } finally {
      if (tr!=null) tr.delete();
      if (val!=null) val.delete();
      if (old != null) old.remove();
      if (model!=null) model.delete();
      if (modelFromCheckpoint!=null) modelFromCheckpoint.delete();
      if (modelFinal!=null) modelFinal.delete();
    }
  }
}<|MERGE_RESOLUTION|>--- conflicted
+++ resolved
@@ -59,11 +59,7 @@
     // If classification turn response into categorical
     if (classification) {
       Vec respVec = f.vec(responseIdx);
-<<<<<<< HEAD
-      f.replace(responseIdx, respVec.toCategorical()).remove();
-=======
       f.replace(responseIdx, VecUtils.toCategoricalVec(respVec)).remove();
->>>>>>> 4f96ee57
       DKV.put(f._key, f);
     }
     GBMModel model = null;
