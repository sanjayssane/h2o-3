package hex.kmeans;

import hex.ClusteringModelBuilder;
import hex.Model;
import hex.ModelMetricsClustering;
import hex.schemas.KMeansV3;
import hex.schemas.ModelBuilderSchema;
import water.*;
import water.H2O.H2OCountedCompleter;
import water.fvec.Chunk;
import water.fvec.Frame;
import water.fvec.Vec;
import water.util.*;

import java.util.Arrays;
import java.util.ArrayList;
import java.util.List;
import java.util.Random;

/**
 * Scalable K-Means++ (KMeans||)<br>
 * http://theory.stanford.edu/~sergei/papers/vldb12-kmpar.pdf<br>
 * http://www.youtube.com/watch?v=cigXAxV3XcY
 */
public class KMeans extends ClusteringModelBuilder<KMeansModel,KMeansModel.KMeansParameters,KMeansModel.KMeansOutput> {
  @Override public Model.ModelCategory[] can_build() {
    return new Model.ModelCategory[]{ Model.ModelCategory.Clustering };
  }

  @Override public BuilderVisibility builderVisibility() { return BuilderVisibility.AlwaysVisible; };

  public enum Initialization {
    Random, PlusPlus, Furthest, User
  }

  // Convergence tolerance
  final private double TOLERANCE = 1e-6;

  // Called from an http request
  public KMeans(Key dest, String desc, KMeansModel.KMeansParameters parms) { super(dest, desc, parms); init(false); }
  public KMeans( KMeansModel.KMeansParameters parms ) { super("K-means",parms); init(false); }

  public ModelBuilderSchema schema() { return new KMeansV3(); }

  @Override
  protected void checkMemoryFootPrint() {
<<<<<<< HEAD
    long mem_usage = 8 /*doubles*/ * _parms._k * _train.degreesOfFreedom() * (_parms._standardize ? 2 : 1);
=======
    long mem_usage = 8 /*doubles*/ * _parms._k * _train.numCols() * (_parms._standardize ? 2 : 1);
>>>>>>> db321188
    long max_mem = H2O.CLOUD._memary[H2O.SELF.index()]._heartbeat.get_max_mem();
    if (mem_usage > max_mem) {
      String msg = "Centroids won't fit in the driver node's memory ("
              + PrettyPrint.bytes(mem_usage) + " > " + PrettyPrint.bytes(max_mem)
              + ") - try reducing the number of columns and/or the number of categorical factors.";
      error("_train", msg);
      cancel(msg);
    }
  }
  /** Start the KMeans training Job on an F/J thread. */
  @Override public Job<KMeansModel> trainModel() {
    return start(new KMeansDriver(), _parms._max_iterations);
  }

  /** Initialize the ModelBuilder, validating all arguments and preparing the
   *  training frame.  This call is expected to be overridden in the subclasses
   *  and each subclass will start with "super.init();".
   *
   *  Validate K, max_iterations and the number of rows. */
  @Override public void init(boolean expensive) {
    super.init(expensive);
    if( _parms._max_iterations < 0 || _parms._max_iterations > 1e6) error("_max_iterations", " max_iterations must be between 0 and 1e6");
    if( _train == null ) return;
    if( null != _parms._user_points ){ // Check dimensions of user-specified centers
      if( _parms._user_points.get().numCols() != _train.numCols() ) {
        error("_user_points","The user-specified points must have the same number of columns (" + _train.numCols() + ") as the training observations");
      }
    }
    if (expensive && error_count() == 0) checkMemoryFootPrint();
  }

  // ----------------------
  private class KMeansDriver extends H2OCountedCompleter<KMeansDriver> {
    private String[][] _isCats;  // Categorical columns

    // Initialize cluster centers
    double[][] initial_centers( KMeansModel model, final Vec[] vecs, final double[] means, final double[] mults ) {

      // Categoricals use a different distance metric than numeric columns.
      model._output._categorical_column_count=0;
      _isCats = new String[vecs.length][];
      for( int v=0; v<vecs.length; v++ ) {
        _isCats[v] = vecs[v].isEnum() ? new String[0] : null;
        if (_isCats[v] != null) model._output._categorical_column_count++;
      }
      
      Random rand = water.util.RandomUtils.getRNG(_parms._seed - 1);
      double centers[][];    // Cluster centers
      if( null != _parms._user_points ) { // User-specified starting points
        int numCenters = _parms._k;
        int numCols = _parms._user_points.get().numCols();
        centers = new double[numCenters][numCols];
        Vec[] centersVecs = _parms._user_points.get().vecs();
        // Get the centers and standardize them if requested
        for (int r=0; r<numCenters; r++) {
          for (int c=0; c<numCols; c++){
            centers[r][c] = centersVecs[c].at(r);
            centers[r][c] = data(centers[r][c], c, means, mults, vecs[c].cardinality());
          }
        }
      }
      else { // Random, Furthest, or PlusPlus initialization
        if (_parms._init == Initialization.Random) {
          // Initialize all cluster centers to random rows
          centers = new double[_parms._k][_train.numCols()];
          for (double[] center : centers)
            randomRow(vecs, rand, center, means, mults);
        } else {
          centers = new double[1][vecs.length];
          // Initialize first cluster center to random row
          randomRow(vecs, rand, centers[0], means, mults);

          while (model._output._iterations < 5) {
            // Sum squares distances to cluster center
            SumSqr sqr = new SumSqr(centers, means, mults, _isCats).doAll(vecs);

            // Sample with probability inverse to square distance
            Sampler sampler = new Sampler(centers, means, mults, _isCats, sqr._sqr, _parms._k * 3, _parms._seed).doAll(vecs);
            centers = ArrayUtils.append(centers, sampler._sampled);

            // Fill in sample centers into the model
            if (!isRunning()) return null; // Stopped/cancelled
            model._output._centers_raw = destandardize(centers, _isCats, means, mults);
            model._output._avg_within_ss = sqr._sqr / _train.numRows();

            model._output._iterations++;     // One iteration done

            model.update(_key); // Make early version of model visible, but don't update progress using update(1)
          }
          // Recluster down to k cluster centers
          centers = recluster(centers, rand, _parms._k, _parms._init, _isCats);
          model._output._iterations = -1; // Reset iteration count
        }
      }
      return centers;
    }

    // Number of reinitialization attempts for preventing empty clusters
    transient private int _reinit_attempts;
    // Handle the case where some centers go dry.  Rescue only 1 cluster
    // per iteration ('cause we only tracked the 1 worst row)
    boolean cleanupBadClusters( Lloyds task, final Vec[] vecs, final double[][] centers, final double[] means, final double[] mults ) {
      // Find any bad clusters
      int clu;
      for( clu=0; clu<_parms._k; clu++ )
        if( task._size[clu] == 0 ) break;
      if( clu == _parms._k ) return false; // No bad clusters

      long row = task._worst_row;
      Log.warn("KMeans: Re-initializing cluster " + clu + " to row " + row);
      data(centers[clu] = task._cMeans[clu], vecs, row, means, mults);
      task._size[clu] = 1; //FIXME: PUBDEV-871 Some other cluster had their membership count reduced by one! (which one?)

      // Find any MORE bad clusters; we only fixed the first one
      for( clu=0; clu<_parms._k; clu++ )
        if( task._size[clu] == 0 ) break;
      if( clu == _parms._k ) return false; // No MORE bad clusters

      // If we see 2 or more bad rows, just re-run Lloyds to get the
      // next-worst row.  We don't count this as an iteration, because
      // we're not really adjusting the centers, we're trying to get
      // some centers *at-all*.
      Log.warn("KMeans: Re-running Lloyds to re-init another cluster");
      if (_reinit_attempts++ < _parms._k) {
        return true;  // Rerun Lloyds, and assign points to centroids
      } else {
        _reinit_attempts = 0;
        return false;
      }
    }

    // Compute all interesting KMeans stats (errors & variances of clusters,
    // etc).  Return new centers.
    double[][] computeStatsFillModel( Lloyds task, KMeansModel model, final Vec[] vecs, final double[][] centers, final double[] means, final double[] mults ) {
      // Fill in the model based on original destandardized centers
      if (model._parms._standardize) {
        model._output._centers_std_raw = centers;
      }
      model._output._centers_raw = destandardize(centers, _isCats, means, mults);
      model._output._size = task._size;
      model._output._within_mse = task._cSqr;
      double ssq = 0;       // sum squared error
      for( int i=0; i<_parms._k; i++ ) {
        ssq += model._output._within_mse[i]; // sum squared error all clusters
        model._output._within_mse[i] /= task._size[i]; // MSE within-cluster
      }
      model._output._avg_within_ss = ssq/_train.numRows(); // MSE total

      // Sum-of-square distance from grand mean
      if(_parms._k == 1)
        model._output._avg_ss = model._output._avg_within_ss;
      else {
        // If data already standardized, grand mean is just the origin
        TotSS totss = new TotSS(means,mults, _parms.train().domains()).doAll(vecs);
        model._output._avg_ss = totss._tss/_train.numRows(); // MSE with respect to grand mean
      }
      model._output._avg_between_ss = model._output._avg_ss - model._output._avg_within_ss;  // MSE between-cluster
      model._output._iterations++;

      // add to scoring history
      model._output._history_avg_within_ss = ArrayUtils.copyAndFillOf(
          model._output._history_avg_within_ss,
          model._output._history_avg_within_ss.length+1, model._output._avg_within_ss);

      // Two small TwoDimTables - cheap
      model._output._model_summary = createModelSummaryTable(model._output);
      model._output._scoring_history = createScoringHistoryTable(model._output);

      // Take the cluster stats from the model, and assemble them into a model metrics object
      model._output._training_metrics = makeTrainingMetrics(model);

      return task._cMeans;      // New centers
    }

    // Stopping criteria
    boolean isDone( KMeansModel model, double[][] newCenters, double[][] oldCenters ) {
      if( !isRunning() ) return true; // Stopped/cancelled
      // Stopped for running out iterations
      if( model._output._iterations > _parms._max_iterations) return true;

      // Compute average change in standardized cluster centers
      if( oldCenters==null ) return false; // No prior iteration, not stopping
      double average_change = 0;
      for( int clu=0; clu<_parms._k; clu++ )
        average_change += hex.genmodel.GenModel.KMeans_distance(oldCenters[clu],newCenters[clu],_isCats,null,null);
      average_change /= _parms._k;  // Average change per cluster
      model._output._avg_centroids_chg = ArrayUtils.copyAndFillOf(
              model._output._avg_centroids_chg,
              model._output._avg_centroids_chg.length+1, average_change);
      return average_change < TOLERANCE;
    }

    // Main worker thread
    @Override protected void compute2() {

      KMeansModel model = null;
      try {
        _parms.read_lock_frames(KMeans.this); // Fetch & read-lock input frames
        init(true);
        if( error_count() > 0 ) throw new IllegalArgumentException("Found validation errors: "+validationErrors());

        // The model to be built
        model = new KMeansModel(dest(), _parms, new KMeansModel.KMeansOutput(KMeans.this));
        model.delete_and_lock(_key);

        //
        final Vec vecs[] = _train.vecs();
        // mults & means for standardization
        final double[] means = _train.means();  // means are used to impute NAs
        final double[] mults = _parms._standardize ? _train.mults() : null;
        model._output._normSub = means;
        model._output._normMul = mults;
        // Initialize cluster centers and standardize if requested
        double[][] centers = initial_centers(model,vecs,means,mults);
        if( centers==null ) return; // Stopped/cancelled during center-finding
        double[][] oldCenters = null;

        // ---
        // Run the main KMeans Clustering loop
        // Stop after enough iterations or average_change < TOLERANCE
        while( !isDone(model,centers,oldCenters) ) {
          Lloyds task = new Lloyds(centers,means,mults,_isCats, _parms._k).doAll(vecs);
          // Pick the max categorical level for cluster center
          max_cats(task._cMeans,task._cats,_isCats);

          // Handle the case where some centers go dry.  Rescue only 1 cluster
          // per iteration ('cause we only tracked the 1 worst row)
          if( cleanupBadClusters(task,vecs,centers,means,mults) ) continue;

          // Compute model stats; update standardized cluster centers
          oldCenters = centers;
          centers = computeStatsFillModel(task, model, vecs, centers, means, mults);

          model.update(_key); // Update model in K/V store
          update(1);          // One unit of work
          if (model._parms._score_each_iteration)
            Log.info(model._output._model_summary);
        }

        Log.info(model._output._model_summary);
//        Log.info(model._output._scoring_history);
//        Log.info(((ModelMetricsClustering)model._output._training_metrics).createCentroidStatsTable().toString());

        // FIXME: Remove (most of) this code - once it passes...
        // PUBDEV-871: Double-check the training metrics (gathered by computeStatsFillModel) and the scoring logic by scoring on the training set
        if (false) {
          assert((ArrayUtils.sum(model._output._size) - _parms.train().numRows()) <= 1);

//          Log.info(model._output._model_summary);
//          Log.info(model._output._scoring_history);
//          Log.info(((ModelMetricsClustering)model._output._training_metrics).createCentroidStatsTable().toString());
          model.score(_parms.train()).delete(); //this scores on the training data and appends a ModelMetrics
          ModelMetricsClustering mm = DKV.getGet(model._output._model_metrics[model._output._model_metrics.length - 1]);
          assert(Arrays.equals(mm._size, ((ModelMetricsClustering) model._output._training_metrics)._size));
          for (int i=0; i<_parms._k; ++i) {
            assert(MathUtils.compare(mm._within_mse[i], ((ModelMetricsClustering) model._output._training_metrics)._within_mse[i], 1e-6, 1e-6));
          }
          assert(MathUtils.compare(mm._avg_ss, ((ModelMetricsClustering) model._output._training_metrics)._avg_ss, 1e-6, 1e-6));
          assert(MathUtils.compare(mm._avg_between_ss, ((ModelMetricsClustering) model._output._training_metrics)._avg_between_ss, 1e-6, 1e-6));
          assert(MathUtils.compare(mm._avg_within_ss, ((ModelMetricsClustering) model._output._training_metrics)._avg_within_ss, 1e-6, 1e-6));
        }
        // At the end: validation scoring (no need to gather scoring history)
        if (_valid != null) {
          Frame pred = model.score(_parms.valid()); //this appends a ModelMetrics on the validation set
          model._output._validation_metrics = DKV.getGet(model._output._model_metrics[model._output._model_metrics.length-1]);
          pred.delete();
          model.update(_key); // Update model in K/V store
        }
        done();                 // Job done!

      } catch( Throwable t ) {
        Job thisJob = DKV.getGet(_key);
        if (thisJob._state == JobState.CANCELLED) {
          Log.info("Job cancelled by user.");
        } else {
          t.printStackTrace();
          failed(t);
          throw t;
        }
      } finally {
        if( model != null ) model.unlock(_key);
        _parms.read_unlock_frames(KMeans.this);
      }
      tryComplete();
    }

    private TwoDimTable createModelSummaryTable(KMeansModel.KMeansOutput output) {
      List<String> colHeaders = new ArrayList<>();
      List<String> colTypes = new ArrayList<>();
      List<String> colFormat = new ArrayList<>();
      colHeaders.add("Number of Clusters"); colTypes.add("long"); colFormat.add("%d");
      colHeaders.add("Number of Categorical Columns"); colTypes.add("long"); colFormat.add("%d");
      colHeaders.add("Number of Iterations"); colTypes.add("long"); colFormat.add("%d");
      colHeaders.add("Avg Within Sum of Squares"); colTypes.add("double"); colFormat.add("%.5f");
      colHeaders.add("Avg Sum of Squares"); colTypes.add("double"); colFormat.add("%.5f");
      colHeaders.add("Avg Between Sum of Squares"); colTypes.add("double"); colFormat.add("%.5f");

      final int rows = 1;
      TwoDimTable table = new TwoDimTable(
              "Model Summary", null,
              new String[rows],
              colHeaders.toArray(new String[0]),
              colTypes.toArray(new String[0]),
              colFormat.toArray(new String[0]),
              "");
      int row = 0;
      int col = 0;
      table.set(row, col++, output._centers_raw.length);
      table.set(row, col++, output._categorical_column_count);
      table.set(row, col++, output._iterations);
      table.set(row, col++, output._avg_within_ss);
      table.set(row, col++, output._avg_ss);
      table.set(row, col++, output._avg_between_ss);
      return table;
    }

    private TwoDimTable createScoringHistoryTable(KMeansModel.KMeansOutput output) {
      List<String> colHeaders = new ArrayList<>();
      List<String> colTypes = new ArrayList<>();
      List<String> colFormat = new ArrayList<>();
      colHeaders.add("Number of Iterations"); colTypes.add("long"); colFormat.add("%d");
      colHeaders.add("Average Change of Standardized Centroids"); colTypes.add("double"); colFormat.add("%.5f");
      colHeaders.add("Average Within Cluster Sum of Squares"); colTypes.add("double"); colFormat.add("%.5f");

      final int rows = output._avg_centroids_chg.length;
      TwoDimTable table = new TwoDimTable(
              "Scoring History", null,
              new String[rows],
              colHeaders.toArray(new String[0]),
              colTypes.toArray(new String[0]),
              colFormat.toArray(new String[0]),
              "");
      int row = 0;
      for( int i = 0; i<rows; i++ ) {
        int col = 0;
        assert(row < table.getRowDim());
        assert(col < table.getColDim());
        table.set(row, col++, i);
        table.set(row, col++, output._avg_centroids_chg[i]);
        table.set(row, col++, output._history_avg_within_ss[i]);
        row++;
      }
      return table;
    }
  }

  static public TwoDimTable createCenterTable(KMeansModel.KMeansOutput output, boolean standardized) {
    String[] rowHeaders = new String[output._size.length];
    for(int i = 0; i < rowHeaders.length; i++)
      rowHeaders[i] = String.valueOf(i+1);
    String[] colTypes = new String[output._names.length];
    String[] colFormats = new String[output._names.length];
<<<<<<< HEAD
    Arrays.fill(colTypes, "double");
    Arrays.fill(colFormats, "%5f");
    String name = standardized ? "Cluster means (standardized)" : "Cluster means";
    return new TwoDimTable(name, null, rowHeaders, output._names, colTypes, colFormats, "Centroid", new String[rowHeaders.length][],
        standardized ? output._centers_std_raw : output._centers_raw);
=======
    for (int i=0; i<output._domains.length; ++i) {
      colTypes[i] = output._domains[i] == null ? "double" : "String";
      colFormats[i] = output._domains[i] == null ? "%f" : "%s";
    }
    String name = standardized ? "Standardized Cluster Means" : "Cluster Means";
    TwoDimTable table = new TwoDimTable(name, null, rowHeaders, output._names, colTypes, colFormats, "Centroid");

    for (int j=0; j<output._domains.length; ++j) {
      boolean string = output._domains[j] != null;
      if (string) {
        for (int i=0; i<output._centers_raw.length; ++i) {
          table.set(i, j, output._domains[j][(int)output._centers_raw[i][j]]);
        }
      } else {
        for (int i=0; i<output._centers_raw.length; ++i) {
          table.set(i, j, standardized ? output._centers_std_raw[i][j] : output._centers_raw[i][j]);
        }
      }
    }
    return table;
>>>>>>> db321188
  }

  // -------------------------------------------------------------------------
  // Initial sum-of-square-distance to nearest cluster center
  private static class TotSS extends MRTask<TotSS> {
    // IN
    final double[] _means, _mults;
    final String[][] _isCats;

    // OUT
    double _tss;

    TotSS(double[] means, double[] mults, String[][] isCats) {
      _means = means;
      _mults = mults;
      _tss = 0;
      _isCats = isCats;
    }

    @Override public void map(Chunk[] cs) {
      // de-standardize the cluster means
      double[] means = Arrays.copyOf(_means, _means.length);

      if (_mults!=null)
        for (int i=0; i<means.length; ++i)
          means[i] = (means[i] - _means[i])/_mults[i];

      for( int row = 0; row < cs[0]._len; row++ ) {
        double[] values = new double[cs.length];
        // fetch the data - using consistent NA and categorical data handling (same as for training)
        data(values, cs, row, _means, _mults);
        // compute the distance from the (standardized) cluster centroids
        _tss += hex.genmodel.GenModel.KMeans_distance(means, values, _isCats, null, null);
      }
    }

    @Override public void reduce(TotSS other) { _tss += other._tss; }
  }

  // -------------------------------------------------------------------------
  // Initial sum-of-square-distance to nearest cluster center
  private static class SumSqr extends MRTask<SumSqr> {
    // IN
    double[][] _centers;
    double[] _means, _mults; // Standardization
    final String[][] _isCats;

    // OUT
    double _sqr;

    SumSqr( double[][] centers, double[] means, double[] mults, String[][] isCats ) {
      _centers = centers;
      _means = means;
      _mults = mults;
      _isCats = isCats;
    }

    @Override public void map(Chunk[] cs) {
      double[] values = new double[cs.length];
      ClusterDist cd = new ClusterDist();
      for( int row = 0; row < cs[0]._len; row++ ) {
        data(values, cs, row, _means, _mults);
        _sqr += minSqr(_centers, values, _isCats, cd);
      }
      _means = _mults = null;
      _centers = null;
    }

    @Override public void reduce(SumSqr other) { _sqr += other._sqr; }
  }

  // -------------------------------------------------------------------------
  // Sample rows with increasing probability the farther they are from any
  // cluster center.
  private static class Sampler extends MRTask<Sampler> {
    // IN
    double[][] _centers;
    double[] _means, _mults; // Standardization
    final String[][] _isCats;
    final double _sqr;           // Min-square-error
    final double _probability;   // Odds to select this point
    final long _seed;

    // OUT
    double[][] _sampled;   // New cluster centers

    Sampler( double[][] centers, double[] means, double[] mults, String[][] isCats, double sqr, double prob, long seed ) {
      _centers = centers;
      _means = means;
      _mults = mults;
      _isCats = isCats;
      _sqr = sqr;
      _probability = prob;
      _seed = seed;
    }

    @Override public void map(Chunk[] cs) {
      double[] values = new double[cs.length];
      ArrayList<double[]> list = new ArrayList<>();
      Random rand = RandomUtils.getRNG(_seed + cs[0].start());
      ClusterDist cd = new ClusterDist();

      for( int row = 0; row < cs[0]._len; row++ ) {
        data(values, cs, row, _means, _mults);
        double sqr = minSqr(_centers, values, _isCats, cd);
        if( _probability * sqr > rand.nextDouble() * _sqr )
          list.add(values.clone());
      }

      _sampled = new double[list.size()][];
      list.toArray(_sampled);
      _centers = null;
      _means = _mults = null;
    }

    @Override public void reduce(Sampler other) {
      _sampled = ArrayUtils.append(_sampled, other._sampled);
    }
  }

  // ---------------------------------------
  // A Lloyd's pass:
  //   Find nearest cluster center for every point
  //   Compute new mean/center & variance & rows for each cluster
  //   Compute distance between clusters
  //   Compute total sqr distance

  private static class Lloyds extends MRTask<Lloyds> {
    // IN
    double[][] _centers;
    double[] _means, _mults;      // Standardization
    final int _k;
    final String[][] _isCats;

    // OUT
    double[][] _cMeans;         // Means for each cluster
    long[/*k*/][/*features*/][/*nfactors*/] _cats; // Histogram of cat levels
    double[] _cSqr;             // Sum of squares for each cluster
    long[] _size;               // Number of rows in each cluster
    long _worst_row;            // Row with max err
    double _worst_err;          // Max-err-row's max-err

    Lloyds( double[][] centers, double[] means, double[] mults, String[][] isCats, int k ) {
      _centers = centers;
      _means = means;
      _mults = mults;
      _isCats = isCats;
      _k = k;
    }

    @Override public void map(Chunk[] cs) {
      int N = cs.length;
      assert _centers[0].length==N;
      _cMeans = new double[_k][N];
      _cSqr = new double[_k];
      _size = new long[_k];
      // Space for cat histograms
      _cats = new long[_k][N][];
      for( int clu=0; clu< _k; clu++ )
        for( int col=0; col<N; col++ )
          _cats[clu][col] = _isCats[col]==null ? null : new long[cs[col].vec().cardinality()];
      _worst_err = 0;

      // Find closest cluster center for each row
      double[] values = new double[N]; // Temp data to hold row as doubles
      ClusterDist cd = new ClusterDist();
      for( int row = 0; row < cs[0]._len; row++ ) {
        data(values, cs, row, _means, _mults); // Load row as doubles
        closest(_centers, values, _isCats, cd); // Find closest cluster center
        int clu = cd._cluster;
        assert clu != -1;       // No broken rows
        _cSqr[clu] += cd._dist;

        // Add values and increment counter for chosen cluster
        for( int col = 0; col < N; col++ )
          if( _isCats[col] != null )
            _cats[clu][col][(int)values[col]]++; // Histogram the cats
          else 
            _cMeans[clu][col] += values[col]; // Sum the column centers
        _size[clu]++;
        // Track worst row
        if( cd._dist > _worst_err) { _worst_err = cd._dist; _worst_row = cs[0].start()+row; }
      }
      // Scale back down to local mean
      for( int clu = 0; clu < _k; clu++ )
        if( _size[clu] != 0 ) ArrayUtils.div(_cMeans[clu], _size[clu]);
      _centers = null;
      _means = _mults = null;
    }

    @Override public void reduce(Lloyds mr) {
      for( int clu = 0; clu < _k; clu++ ) {
        long ra =    _size[clu];
        long rb = mr._size[clu];
        double[] ma =    _cMeans[clu];
        double[] mb = mr._cMeans[clu];
        for( int c = 0; c < ma.length; c++ ) // Recursive mean
          if( ra+rb > 0 ) ma[c] = (ma[c] * ra + mb[c] * rb) / (ra + rb);
      }
      ArrayUtils.add(_cats, mr._cats);
      ArrayUtils.add(_cSqr, mr._cSqr);
      ArrayUtils.add(_size, mr._size);
      // track global worst-row
      if( _worst_err < mr._worst_err) { _worst_err = mr._worst_err; _worst_row = mr._worst_row; }
    }
  }

  // A pair result: nearest cluster center and the square distance
  private static final class ClusterDist { int _cluster; double _dist;  }

  private static double minSqr(double[][] centers, double[] point, String[][] isCats, ClusterDist cd) {
    return closest(centers, point, isCats, cd, centers.length)._dist;
  }

  private static double minSqr(double[][] centers, double[] point, String[][] isCats, ClusterDist cd, int count) {
    return closest(centers,point,isCats,cd,count)._dist;
  }

  private static ClusterDist closest(double[][] centers, double[] point, String[][] isCats, ClusterDist cd) {
    return closest(centers, point, isCats, cd, centers.length);
  }

  /** Return both nearest of N cluster center/centroids, and the square-distance. */
  private static ClusterDist closest(double[][] centers, double[] point, String[][] isCats, ClusterDist cd, int count) {
    int min = -1;
    double minSqr = Double.MAX_VALUE;
    for( int cluster = 0; cluster < count; cluster++ ) {
      double sqr = hex.genmodel.GenModel.KMeans_distance(centers[cluster],point,isCats,null,null);
      if( sqr < minSqr ) {      // Record nearest cluster
        min = cluster;
        minSqr = sqr;
      }
    }
    cd._cluster = min;          // Record nearest cluster
    cd._dist = minSqr;          // Record square-distance
    return cd;                  // Return for flow-coding
  }

  // KMeans++ re-clustering
  private static double[][] recluster(double[][] points, Random rand, int N, Initialization init, String[][] isCats) {
    double[][] res = new double[N][];
    res[0] = points[0];
    int count = 1;
    ClusterDist cd = new ClusterDist();
    switch( init ) {
    case Random:
      break;
    case PlusPlus: { // k-means++
      while( count < res.length ) {
        double sum = 0;
        for (double[] point1 : points) sum += minSqr(res, point1, isCats, cd, count);

        for (double[] point : points) {
          if (minSqr(res, point, isCats, cd, count) >= rand.nextDouble() * sum) {
            res[count++] = point;
            break;
          }
        }
      }
      break;
    }
    case Furthest: { // Takes cluster center further from any already chosen ones
      while( count < res.length ) {
        double max = 0;
        int index = 0;
        for( int i = 0; i < points.length; i++ ) {
          double sqr = minSqr(res, points[i], isCats, cd, count);
          if( sqr > max ) {
            max = sqr;
            index = i;
          }
        }
        res[count++] = points[index];
      }
      break;
    }
    default:  throw H2O.fail();
    }
    return res;
  }

  private void randomRow(Vec[] vecs, Random rand, double[] center, double[] means, double[] mults) {
    long row = Math.max(0, (long) (rand.nextDouble() * vecs[0].length()) - 1);
    data(center, vecs, row, means, mults);
  }

  // Pick most common cat level for each cluster_centers' cat columns
  private static double[][] max_cats(double[][] centers, long[][][] cats, String[][] isCats) {
    for( int clu = 0; clu < centers.length; clu++ )
      for( int col = 0; col < centers[0].length; col++ )
        if( isCats[col] != null )
          centers[clu][col] = ArrayUtils.maxIndex(cats[clu][col]);
    return centers;
  }

  private static double[][] destandardize(double[][] centers, String[][] isCats, double[] means, double[] mults) {
    int K = centers.length;
    int N = centers[0].length;
    double[][] value = new double[K][N];
    for( int clu = 0; clu < K; clu++ ) {
      System.arraycopy(centers[clu],0,value[clu],0,N);
      if( mults!=null ) {        // Reverse standardization
        for( int col = 0; col < N; col++)
          if( isCats[col] == null )
            value[clu][col] = value[clu][col] / mults[col] + means[col];
      }
    }
    return value;
  }

  private static void data(double[] values, Vec[] vecs, long row, double[] means, double[] mults) {
    for( int i = 0; i < values.length; i++ ) {
      double d = vecs[i].at(row);
      values[i] = data(d, i, means, mults, vecs[i].cardinality());
    }
  }

  private static void data(double[] values, Chunk[] chks, int row, double[] means, double[] mults) {
    for( int i = 0; i < values.length; i++ ) {
      double d = chks[i].atd(row);
      values[i] = data(d, i, means, mults, chks[i].vec().cardinality());
    }
  }

  /**
   * Takes mean if NaN, standardize if requested.
   */
  private static double data(double d, int i, double[] means, double[] mults, int cardinality) {
    if(cardinality == -1) {
      if( Double.isNaN(d) )
        d = means[i];
      if( mults != null ) {
        d -= means[i];
        d *= mults[i];
      }
    } else {
      // TODO: If NaN, then replace with majority class?
      if(Double.isNaN(d)) {
        d = Math.min(Math.round(means[i]), cardinality-1);
        if( mults != null ) {
          d = 0;
        }
      }
    }
    return d;
  }

  /**
   * This helper creates a ModelMetricsClustering from a trained model
   * @param model, must contain valid statistics from training, such as _avg_between_ss etc.
   */
  private ModelMetricsClustering makeTrainingMetrics(KMeansModel model) {
    ModelMetricsClustering mm = new ModelMetricsClustering(model, model._parms.train());
    mm._size = model._output._size;
    mm._within_mse = model._output._within_mse;
    mm._avg_between_ss = model._output._avg_between_ss;
    mm._avg_ss = model._output._avg_ss;
    mm._avg_within_ss = model._output._avg_within_ss;
    model.addMetrics(mm);
    return mm;
  }

}<|MERGE_RESOLUTION|>--- conflicted
+++ resolved
@@ -42,13 +42,8 @@
 
   public ModelBuilderSchema schema() { return new KMeansV3(); }
 
-  @Override
   protected void checkMemoryFootPrint() {
-<<<<<<< HEAD
-    long mem_usage = 8 /*doubles*/ * _parms._k * _train.degreesOfFreedom() * (_parms._standardize ? 2 : 1);
-=======
     long mem_usage = 8 /*doubles*/ * _parms._k * _train.numCols() * (_parms._standardize ? 2 : 1);
->>>>>>> db321188
     long max_mem = H2O.CLOUD._memary[H2O.SELF.index()]._heartbeat.get_max_mem();
     if (mem_usage > max_mem) {
       String msg = "Centroids won't fit in the driver node's memory ("
@@ -58,6 +53,7 @@
       cancel(msg);
     }
   }
+
   /** Start the KMeans training Job on an F/J thread. */
   @Override public Job<KMeansModel> trainModel() {
     return start(new KMeansDriver(), _parms._max_iterations);
@@ -401,13 +397,6 @@
       rowHeaders[i] = String.valueOf(i+1);
     String[] colTypes = new String[output._names.length];
     String[] colFormats = new String[output._names.length];
-<<<<<<< HEAD
-    Arrays.fill(colTypes, "double");
-    Arrays.fill(colFormats, "%5f");
-    String name = standardized ? "Cluster means (standardized)" : "Cluster means";
-    return new TwoDimTable(name, null, rowHeaders, output._names, colTypes, colFormats, "Centroid", new String[rowHeaders.length][],
-        standardized ? output._centers_std_raw : output._centers_raw);
-=======
     for (int i=0; i<output._domains.length; ++i) {
       colTypes[i] = output._domains[i] == null ? "double" : "String";
       colFormats[i] = output._domains[i] == null ? "%f" : "%s";
@@ -428,7 +417,6 @@
       }
     }
     return table;
->>>>>>> db321188
   }
 
   // -------------------------------------------------------------------------
