--- conflicted
+++ resolved
@@ -15,18 +15,12 @@
 import java.util.Arrays;
 import java.util.Random;
 
-<<<<<<< HEAD
-public class GLRMModel extends Model<GLRMModel,GLRMModel.GLRMParameters,GLRMModel.GLRMOutput> {
-  // Convergence tolerance
-  private static final double TOLERANCE = 1e-6;
+import static hex.glrm.GLRMModel.GLRMParameters.Loss.*;
+
+public class GLRMModel extends Model<GLRMModel,GLRMModel.GLRMParameters,GLRMModel.GLRMOutput> implements Model.GLRMArchetypes {
 
   // Number of tasks to run in parallel when computing offset term
   private static final int NUM_PARALLEL_TASKS = 10;
-=======
-import static hex.glrm.GLRMModel.GLRMParameters.Loss.*;
-
-public class GLRMModel extends Model<GLRMModel,GLRMModel.GLRMParameters,GLRMModel.GLRMOutput> implements Model.GLRMArchetypes {
->>>>>>> 10fc8958
 
   public static class GLRMParameters extends Model.Parameters {
     public int _k = 1;  // Rank of resulting XY matrix
@@ -59,17 +53,10 @@
     public double _init_step_size = 1.0;          // Initial step size (decrease until we hit min_step_size)
     public double _min_step_size = 1e-4;          // Min step size
     public long _seed = System.nanoTime();        // RNG seed
-<<<<<<< HEAD
-    // public Key<Frame> _loading_key;               // Key to save X matrix
-    public String _loading_name;
-
-    // Internal use
-=======
     @Override protected long nFoldSeed() { return _seed; }
 
     // public Key<Frame> _representation_key;     // Key to save X matrix
     public String _representation_name;
->>>>>>> 10fc8958
     public boolean _recover_svd = false;          // Recover singular values and eigenvectors of XY at the end?
     public boolean _impute_original = false;      // Reconstruct original training data by reversing _transform?
     public boolean _verbose = true;               // Log when objective increases each iteration?
@@ -786,11 +773,7 @@
       v.setDomain(adaptedDomme[i]);
       fullFrm.add(prefix + _output._names[i], v);
     }
-<<<<<<< HEAD
-    GLRMScore gs = new GLRMScore(ncols, loadingFrm.numCols(), true).doAll(fullFrm);
-=======
     GLRMScore gs = new GLRMScore(ncols, _parms._k, save_imputed, reverse_transform).doAll(fullFrm);
->>>>>>> 10fc8958
 
     // Return the imputed training frame
     int x = ncols + _parms._k, y = fullFrm.numCols();
@@ -921,13 +904,8 @@
         double xy = _output._archetypes_raw.lmulNumCol(tmp, ds);
         if(_parms._offset) xy += _output._lossOffset[d][0];
         preds[_output._permutation[d]] = _parms.impute(xy, _output._lossFunc[d]);
-<<<<<<< HEAD
-        if(_parms._impute_orig)
-          preds[_output._permutation[d]] = preds[_output._permutation[d]]/_output._normMul[ds] + _output._normSub[ds];
-=======
         if(_reverse_transform)
           preds[_output._permutation[d]] = preds[_output._permutation[d]] / _output._normMul[ds] + _output._normSub[ds];
->>>>>>> 10fc8958
       }
       return preds;
     }
@@ -951,21 +929,12 @@
     Frame loadingFrm = DKV.get(_output._representation_key).get();
     fullFrm.add(loadingFrm);
 
-<<<<<<< HEAD
-    GLRMScore gs = new GLRMScore(ncols, loadingFrm.numCols(), false).doAll(fullFrm);
-    ModelMetrics mm = gs._mb.makeModelMetrics(GLRMModel.this, adaptedFr);   // save error metrics based on imputed data
-=======
     GLRMScore gs = new GLRMScore(ncols, _parms._k, false).doAll(fullFrm);
     ModelMetrics mm = gs._mb.makeModelMetrics(GLRMModel.this, adaptedFr, null);   // save error metrics based on imputed data
->>>>>>> 10fc8958
     return (ModelMetricsGLRM) mm;
   }
 
   @Override public ModelMetrics.MetricBuilder makeMetricBuilder(String[] domain) {
-<<<<<<< HEAD
-    return new ModelMetricsGLRM.GLRMModelMetrics(_parms._k, _output._permutation, _output._impute_orig);
-=======
     return new ModelMetricsGLRM.GLRMModelMetrics(_parms._k, _output._permutation, _parms._impute_original);
->>>>>>> 10fc8958
   }
 }