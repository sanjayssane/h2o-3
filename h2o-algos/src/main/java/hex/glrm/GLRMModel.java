--- conflicted
+++ resolved
@@ -5,13 +5,7 @@
 import water.fvec.Chunk;
 import water.fvec.Frame;
 import water.fvec.Vec;
-<<<<<<< HEAD
-import water.util.ArrayUtils;
-import water.util.TwoDimTable;
-import water.util.MathUtils;
-=======
 import water.util.*;
->>>>>>> 8d8ae590
 import water.util.TwoDimTable;
 
 import java.util.Random;
@@ -44,29 +38,18 @@
     public double _init_step_size = 1.0;          // Initial step size (decrease until we hit min_step_size)
     public double _min_step_size = 1e-4;          // Min step size
     public long _seed = System.nanoTime();        // RNG seed
-<<<<<<< HEAD
-    public Key<Frame> _loading_key;               // Key to save X matrix
-=======
     // public Key<Frame> _loading_key;               // Key to save X matrix
     public String _loading_name;
->>>>>>> 8d8ae590
     public boolean _recover_svd = false;          // Recover singular values and eigenvectors of XY at the end?
     public boolean _verbose = true;               // Log when objective increases each iteration?
 
     public enum Loss {
       Quadratic(true), L1(true), Huber(true), Poisson(true), Hinge(true), Logistic(true), Periodic(true),  // One-dimensional loss (numeric)
       Categorical(false), Ordinal(false);    // Multi-dimensional loss (categorical)
-<<<<<<< HEAD
 
       private boolean forNumeric;
       Loss(boolean forNumeric) { this.forNumeric = forNumeric; }
 
-=======
-
-      private boolean forNumeric;
-      Loss(boolean forNumeric) { this.forNumeric = forNumeric; }
-
->>>>>>> 8d8ae590
       public boolean isForNumeric() { return forNumeric; }
       public boolean isForCategorical() { return !forNumeric; }
     }
@@ -81,10 +64,6 @@
 
     // Closed form solution only if quadratic loss, no regularization or quadratic regularization (same for X and Y), and no missing values
     public final boolean hasClosedForm() {
-<<<<<<< HEAD
-      return (_loss == Quadratic && (_gamma_x == 0 || _regularization_x == Regularizer.None || _regularization_x == GLRMParameters.Regularizer.Quadratic)
-              && (_gamma_y == 0 || _regularization_y == Regularizer.None || _regularization_y == GLRMParameters.Regularizer.Quadratic));
-=======
       long na_cnt = 0;
       Frame train = _train.get();
       for(int i = 0; i < train.numCols(); i++)
@@ -95,7 +74,6 @@
     public final boolean hasClosedForm(long na_cnt) {
       return na_cnt == 0 && ((_loss == Quadratic && (_gamma_x == 0 || _regularization_x == Regularizer.None || _regularization_x == GLRMParameters.Regularizer.Quadratic)
               && (_gamma_y == 0 || _regularization_y == Regularizer.None || _regularization_y == GLRMParameters.Regularizer.Quadratic)));
->>>>>>> 8d8ae590
     }
 
     // L(u,a): Loss function
